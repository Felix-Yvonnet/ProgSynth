--- conflicted
+++ resolved
@@ -23,11 +23,8 @@
 
 DREAMCODER = "dreamcoder"
 DEEPCODER = "deepcoder"
-<<<<<<< HEAD
 REGEXP = "regexp"
-=======
 CALCULATOR = "calculator"
->>>>>>> fbc07049
 
 import argparse
 
@@ -47,11 +44,7 @@
     "--dsl",
     type=str,
     default=DEEPCODER,
-<<<<<<< HEAD
-    choices=[DEEPCODER, DREAMCODER, REGEXP],
-=======
-    choices=[DEEPCODER, DREAMCODER, CALCULATOR],
->>>>>>> fbc07049
+    choices=[DEEPCODER, DREAMCODER, REGEXP, CALCULATOR],
     help="dsl (default: deepcoder)",
 )
 parser.add_argument(
@@ -128,13 +121,10 @@
         from deepcoder.deepcoder import dsl, evaluator, lexicon
     elif dsl_name == DREAMCODER:
         from dreamcoder.dreamcoder import dsl, evaluator, lexicon
-<<<<<<< HEAD
     elif dsl_name == REGEXP:
         from regexp.regexp_dsl import dsl, evaluator, lexicon
-=======
     elif dsl_name == CALCULATOR:
         from calculator.calculator import dsl, evaluator, lexicon
->>>>>>> fbc07049
     else:
         print("Unknown dsl:", dsl_name, file=sys.stderr)
         sys.exit(0)
